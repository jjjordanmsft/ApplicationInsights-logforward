
package main

import (
    "fmt"
    "net/url"
    "strconv"
    "strings"
    "time"
    
    "github.com/jjjordanmsft/ApplicationInsights-Go/appinsights"
    "github.com/jjjordanmsft/ApplicationInsights-logforward/common"
)

const (
    defaultFormat = "$remote_addr - $remote_user [$time_local] \"$request\" $status $body_bytes_sent \"$http_referer\" \"$http_user_agent\""
)

var (
    ignoreProperties = map[string]bool{
        "host": true,
        "http_user_agent": true,
        "http_x_forwarded_for": true,
        "msec": true,
        "remote_addr": true,
        "remote_user": true,
        "request": true,
        "request_method": true,
        "request_path": true,
        "request_time": true,
        "request_uri": true,
        "scheme": true,
        "status": true,
        "time_iso8601": true,
        "time_local": true,
<<<<<<< HEAD
        "uri": true,
    }
    
=======
        "uri": true}

>>>>>>> 26f0e102
    measurementVariables = map[string]bool{
        "body_bytes_sent": true,
        "bytes_sent": true,
        "connection_requests": true,
        "content_length": true,
        "connections_active": true,
        "connections_reading": true,
        "connections_writing": true,
        "connections_waiting": true,
        "gzip_ratio": true,
        "request_length": true,
        
        // Eventually, these will be incorporated into remote dependencies:
        "upstream_bytes_received": true,
        "upstream_bytes_sent": true,
        "upstream_connect_time": true,
        "upstream_first_byte_time": true,
        "upstream_header_time": true,
        "upstream_response_length": true,
        "upstream_response_time": true,
    }
)

type LogParser struct {
    parser *common.Parser
}

func NewLogParser(logFormat string) (*LogParser, error) {
    parser, err := common.NewParser(logFormat, &common.ParserOptions{
        VariableRegex: `\$[a-zA-Z0-9_]+`,
        EscapeRegex: `\\x[0-9a-fA-F]{2}|\\[\\"]|\\u[0-9a-fA-F]{4}`,
        Unescape: common.UnescapeCommon,
        UnwrapVariable: func(v string) string { return v[1:] },
    })
    
    if err != nil {
        return nil, err
    }
    
    return &LogParser{parser: parser}, nil
}

func (parser *LogParser) CreateTelemetry(line string) (*appinsights.RequestTelemetry, error) {
    log, err := parser.parser.ParseToMap(strings.TrimRight(line, "\r\n"))
    if err != nil {
        return nil, err
    }
    
    name, err := parseName(log)
    if err != nil {
        return nil, fmt.Errorf("Error parsing request name: %s", err.Error())
    }
    
    timestamp, err := parseTimestamp(log)
    if err != nil {
        return nil, fmt.Errorf("Error parsing timestamp: %s", err.Error())
    }
    
    duration, err := parseDuration(log)
    if err != nil {
        return nil, fmt.Errorf("Error parsing duration: %s", err.Error())
    }
    
    responseCode, err := parseResponseCode(log)
    if err != nil {
        return nil, fmt.Errorf("Error parsing response code: %s", err.Error())
    }
    
    success, err := parseSuccess(log)
    if err != nil {
        return nil, err
    }
    
    method, err := parseMethod(log)
    if err != nil {
        return nil, err
    }
    
    url, err := parseUrl(log)
    if err != nil {
        return nil, err
    }
    
    telem := appinsights.NewRequestTelemetry(method, url, duration, responseCode)
    telem.Timestamp = timestamp
    telem.Success = success
    
    // Optional properties
<<<<<<< HEAD
    context := telem.Context()

    if useragent, ok := log["http_user_agent"]; ok {
=======
    context := telem.Context
    
    if useragent, ok := log["http_user_agent"]; ok {
        // Will not be supported much longer...
>>>>>>> 26f0e102
        context.Tags["ai.user.userAgent"] = useragent
    }

    if userid, err := parseUserId(log); err == nil {
        context.User().SetAuthUserId(userid)
    }
    
    if clientip, err := parseClientIp(log); err == nil {
        context.Location().SetIp(clientip)
    }
    
    context.Operation().SetName(name)
    
    // Anything else in the log that isn't covered here should be included
    // as properties. We assume that if it's in the log, you want that data.
    for k, v := range log {
        if _, ok := ignoreProperties[k]; !ok && v != "-" {
            if _, ok := measurementVariables[k]; ok {
<<<<<<< HEAD
                // Some numbers (time/byte counts) go into measurements
                if fl, err := strconv.ParseFloat(v, 64); err == nil {
                    telem.Data.Measurements[k] = fl
                } else {
                    // Couldn't parse it; just stash it into a property
                    telem.Data.Properties[k] = v
                }
            } else {
                telem.Data.Properties[k] = v
=======
                // Numbers (time/byte counts) go into measurements.
                if fl, err := strconv.ParseFloat(v, 64); err == nil {
                    telem.Measurements[k] = fl
                } else {
                    // Couldn't parse it -- make it a property
                    telem.Properties[k] = v
                }
            } else {
                telem.Properties[k] = v
>>>>>>> 26f0e102
            }
        }
    }
    
    return telem, nil
}

func parseName(log map[string]string) (string, error) {
    if val, ok := log["request"]; ok {
        return val, nil
    }
    
    if url, err := parseUrl(log); err == nil {
        if method, err := parseMethod(log); err == nil {
            return fmt.Sprintf("%s %s", method, url), nil
        } else {
            return url, nil
        }
    }
    
    return "", fmt.Errorf("No key exists to get request name")
}

func parseTimestamp(log map[string]string) (time.Time, error) {
    // nginx's timestamp comes at the time of response, but we want the time of the
    // request.  If duration is available (non-zero) then this will correctly calculate
    // the request time.  If it's not available, then oh well, you'll just get the
    // time the response was sent.
    duration, err := parseDuration(log)
    if err != nil {
        duration = 0
    }
    
    if val, ok := log["msec"]; ok {
        if flt, err := strconv.ParseFloat(val, 64); err == nil {
            seconds := int64(flt)
            milliseconds := int64((flt - float64(seconds)) * 1000.0)
            tm := time.Unix(seconds, milliseconds * 1000000)
            return tm.Add(-duration), nil
        }
    }
    
    if val, ok := log["time_local"]; ok {
        if tm, err := time.Parse("02/Jan/2006:15:04:05 -0700", val); err == nil {
            // Adjust based on rounded-down seconds; otherwise, small durations will put
            // requests in the past.
            requestTime := tm.Add(-(time.Second * time.Duration(duration.Seconds())))
            return requestTime, nil
        }
    }
    
    if val, ok := log["time_iso8601"]; ok {
        if tm, err := time.Parse(time.RFC3339, val); err == nil {
            // Adjust based on rounded-down seconds; otherwise, small durations will put
            // requests in the past.
            requestTime := tm.Add(-(time.Second * time.Duration(duration.Seconds())))
            return requestTime, nil
        }
    }
    
    return time.Time{}, fmt.Errorf("No time specified, or in the wrong format")
}

func parseDuration(log map[string]string) (time.Duration, error) {
    if val, ok := log["request_time"]; ok {
        duration, err := strconv.ParseFloat(val, 64)
        if err != nil {
            return 0, fmt.Errorf("Error parsing request duration: %s", err.Error())
        }
        
        return time.Duration(duration * float64(time.Second)), nil
    }
    
    // Not a big deal, and not common
    return 0, nil
}

func parseResponseCode(log map[string]string) (string, error) {
    if val, ok := log["status"]; ok {
        return val, nil
    }
    
    return "", fmt.Errorf("No response code available")
}

func parseSuccess(log map[string]string) (bool, error) {
    if code, err := parseResponseCode(log); err == nil {
        if n, err := strconv.Atoi(code); err == nil {
            return n < 400 || n == 401, nil
        } else {
            return false, fmt.Errorf("Error parsing response code: %s", err.Error())
        }
    }
    
    // Default
    return false, fmt.Errorf("No response code available")
}

func parseUrl(log map[string]string) (string, error) {
    // We try to piece this together from various things we find in the log
    var reqpath *url.URL
    
    if val, ok := log["request_uri"]; ok {
        reqpath = combinePath(nil, val)
    }
    
    if val, ok := log["request_path"]; ok {
        reqpath = combinePath(reqpath, val)
    }
    
    if val, ok := log["uri"]; ok {
        reqpath = combinePath(reqpath, val)
    }
    
    // Have each component piece
    scheme, schemeok := log["scheme"]
    vhost, vhostok := log["host"]
    request, requestok := log["request"]
    
    if requestok {
        parts := strings.Split(request, " ")
        if len(parts) == 3 {
            reqpath = combinePath(reqpath, parts[1])
        }
    }
    
    if reqpath == nil {
        return "", fmt.Errorf("Can't get request URI from log line")
    }
    
    if reqpath.Scheme == "" && schemeok {
        reqpath.Scheme = scheme
    }
    
    if reqpath.Host == "" && vhostok {
        reqpath.Host = vhost
    }
    
    return reqpath.String(), nil
}

func combinePath(uri *url.URL, path string) *url.URL {
    if pathURI, err := url.Parse(path); err == nil {
        if uri == nil {
            return pathURI
        }
        
        if uri.Scheme == "" {
            uri.Scheme = pathURI.Scheme
        }
        
        if uri.Host == "" {
            uri.Host = pathURI.Host
        }
        
        if uri.Path == "" {
            uri.Path = pathURI.Path
        }
        
        return uri
    } else {
        return uri
    }
}

func parseMethod(log map[string]string) (string, error) {
    if val, ok := log["request_method"]; ok {
        return val, nil
    }
    
    if val, ok := log["request"]; ok {
        parts := strings.Split(val, " ")
        if len(parts) == 3 {
            return parts[0], nil
        }
    }
    
    return "", fmt.Errorf("Request method not in log")
}

func parseReferer(log map[string]string) (string, error) {
    if val, ok := log["http_referer"]; ok {
        return val, nil
    }
    
    return "", fmt.Errorf("Referer not in log")
}

func parseClientIp(log map[string]string) (string, error) {
    if val, ok := log["remote_addr"]; ok {
        return val, nil
    }
    
    if val, ok := log["http_x_forwarded_for"]; ok {
        return val, nil
    }
    
    return "", fmt.Errorf("Client IP address not in log")
}

func parseUserId(log map[string]string) (string, error) {
    if val, ok := log["remote_user"]; ok {
        if val == "-" {
            return "", nil
        } else {
            return val, nil
        }
    }
    
    return "", fmt.Errorf("User ID not in log")
}<|MERGE_RESOLUTION|>--- conflicted
+++ resolved
@@ -33,14 +33,9 @@
         "status": true,
         "time_iso8601": true,
         "time_local": true,
-<<<<<<< HEAD
         "uri": true,
     }
     
-=======
-        "uri": true}
-
->>>>>>> 26f0e102
     measurementVariables = map[string]bool{
         "body_bytes_sent": true,
         "bytes_sent": true,
@@ -129,16 +124,10 @@
     telem.Success = success
     
     // Optional properties
-<<<<<<< HEAD
-    context := telem.Context()
-
-    if useragent, ok := log["http_user_agent"]; ok {
-=======
     context := telem.Context
     
     if useragent, ok := log["http_user_agent"]; ok {
         // Will not be supported much longer...
->>>>>>> 26f0e102
         context.Tags["ai.user.userAgent"] = useragent
     }
 
@@ -157,27 +146,15 @@
     for k, v := range log {
         if _, ok := ignoreProperties[k]; !ok && v != "-" {
             if _, ok := measurementVariables[k]; ok {
-<<<<<<< HEAD
                 // Some numbers (time/byte counts) go into measurements
-                if fl, err := strconv.ParseFloat(v, 64); err == nil {
-                    telem.Data.Measurements[k] = fl
-                } else {
-                    // Couldn't parse it; just stash it into a property
-                    telem.Data.Properties[k] = v
-                }
-            } else {
-                telem.Data.Properties[k] = v
-=======
-                // Numbers (time/byte counts) go into measurements.
                 if fl, err := strconv.ParseFloat(v, 64); err == nil {
                     telem.Measurements[k] = fl
                 } else {
-                    // Couldn't parse it -- make it a property
+                    // Couldn't parse it; just stash it into a property
                     telem.Properties[k] = v
                 }
             } else {
                 telem.Properties[k] = v
->>>>>>> 26f0e102
             }
         }
     }
