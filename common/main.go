--- conflicted
+++ resolved
@@ -193,28 +193,6 @@
 
 func Track(t appinsights.Telemetry) {
     if t != nil {
-<<<<<<< HEAD
-        if flagCustom != nil {
-            // HACK
-            var properties map[string]string
-            
-            if trace, ok := t.(*appinsights.TraceTelemetry); ok {
-                properties = trace.Data.Properties
-            } else if event, ok := t.(*appinsights.EventTelemetry); ok {
-                properties = event.Data.Properties
-            } else if metric, ok := t.(*appinsights.MetricTelemetry); ok {
-                properties = metric.Data.Properties
-            } else if request, ok := t.(*appinsights.RequestTelemetry); ok {
-                properties = request.Data.Properties
-            }
-            
-            for k, v := range flagCustom {
-                properties[k] = v
-            }
-        }
-        
-=======
->>>>>>> 26f0e102
         tclient.Track(t)
     }
 }
